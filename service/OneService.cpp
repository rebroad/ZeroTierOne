--- conflicted
+++ resolved
@@ -120,17 +120,14 @@
 #include "../osdep/BSDEthernetTap.hpp"
 namespace ZeroTier { typedef BSDEthernetTap EthernetTap; }
 #endif // __FreeBSD__
-<<<<<<< HEAD
 #ifdef __NetBSD__
 #include "../osdep/NetBSDEthernetTap.hpp"
 namespace ZeroTier { typedef NetBSDEthernetTap EthernetTap; }
-#endif // __FreeBSD__
-=======
+#endif // __NetBSD__
 #ifdef __OpenBSD__
 #include "../osdep/BSDEthernetTap.hpp"
 namespace ZeroTier { typedef BSDEthernetTap EthernetTap; }
 #endif // __OpenBSD__
->>>>>>> 4608880f
 
 #endif // ZT_SERVICE_NETCON
 
@@ -2272,16 +2269,6 @@
 
 	inline int nodePathCheckFunction(uint64_t ztaddr,const int64_t localSocket,const struct sockaddr_storage *remoteAddr)
 	{
-<<<<<<< HEAD
-		Mutex::Lock _l(_nets_m);
-
-		for(std::map<uint64_t,NetworkState>::const_iterator n(_nets.begin());n!=_nets.end();++n) {
-			if (n->second.tap) {
-				std::vector<InetAddress> ips(n->second.tap->ips());
-				for(std::vector<InetAddress>::const_iterator i(ips.begin());i!=ips.end();++i) {
-					if (i->containsAddress(*(reinterpret_cast<const InetAddress *>(remoteAddr)))) {
-						return 0;
-=======
 		// Make sure we're not trying to do ZeroTier-over-ZeroTier
 		{
 			Mutex::Lock _l(_nets_m);
@@ -2292,7 +2279,6 @@
 						if (i->containsAddress(*(reinterpret_cast<const InetAddress *>(remoteAddr)))) {
 							return 0;
 						}
->>>>>>> 4608880f
 					}
 				}
 			}
